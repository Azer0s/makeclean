--- conflicted
+++ resolved
@@ -37,7 +37,6 @@
         Self {
             probes: Default::default(),
         }
-<<<<<<< HEAD
 
         npm::register(&mut build_tool_manager);
 
@@ -48,8 +47,6 @@
         // maven::register(&mut build_tool_manager);
 
         build_tool_manager
-=======
->>>>>>> 1e7e39c4
     }
 
     /// Add a build-tool probe.
